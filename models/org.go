// Copyright 2014 The Gogs Authors. All rights reserved.
// Use of this source code is governed by a MIT-style
// license that can be found in the LICENSE file.

package models

import (
	"errors"
	"os"
	"strings"

	"github.com/Unknwon/com"

	"github.com/gogits/gogs/modules/base"
)

var (
	ErrOrgNotExist      = errors.New("Organization does not exist")
	ErrTeamAlreadyExist = errors.New("Team already exist")
	ErrTeamNotExist     = errors.New("Team does not exist")
	ErrTeamNameIllegal  = errors.New("Team name contains illegal characters")
	ErrLastOrgOwner     = errors.New("The user to remove is the last member in owner team")
)

// IsOwnedBy returns true if given user is in the owner team.
func (org *User) IsOwnedBy(uid int64) bool {
	return IsOrganizationOwner(org.Id, uid)
}

// IsOrgMember returns true if given user is member of organization.
func (org *User) IsOrgMember(uid int64) bool {
	return IsOrganizationMember(org.Id, uid)
}

// GetTeam returns named team of organization.
func (org *User) GetTeam(name string) (*Team, error) {
	return GetTeam(org.Id, name)
}

// GetOwnerTeam returns owner team of organization.
func (org *User) GetOwnerTeam() (*Team, error) {
	return org.GetTeam(OWNER_TEAM)
}

// GetTeams returns all teams that belong to organization.
func (org *User) GetTeams() error {
	return x.Where("org_id=?", org.Id).Find(&org.Teams)
}

// GetMembers returns all members of organization.
func (org *User) GetMembers() error {
	ous, err := GetOrgUsersByOrgId(org.Id)
	if err != nil {
		return err
	}

	org.Members = make([]*User, len(ous))
	for i, ou := range ous {
		org.Members[i], err = GetUserById(ou.Uid)
		if err != nil {
			return err
		}
	}
	return nil
}

// AddMember adds new member to organization.
func (org *User) AddMember(uid int64) error {
	return AddOrgUser(org.Id, uid)
}

// RemoveMember removes member from organization.
func (org *User) RemoveMember(uid int64) error {
	return RemoveOrgUser(org.Id, uid)
}

// IsOrgEmailUsed returns true if the e-mail has been used in organization account.
func IsOrgEmailUsed(email string) (bool, error) {
	if len(email) == 0 {
		return false, nil
	}
	return x.Get(&User{
		Email: email,
		Type:  ORGANIZATION,
	})
}

// CreateOrganization creates record of a new organization.
func CreateOrganization(org, owner *User) (*User, error) {
	if !IsLegalName(org.Name) {
		return nil, ErrUserNameIllegal
	}

	isExist, err := IsUserExist(org.Name)
	if err != nil {
		return nil, err
	} else if isExist {
		return nil, ErrUserAlreadyExist
	}

	isExist, err = IsOrgEmailUsed(org.Email)
	if err != nil {
		return nil, err
	} else if isExist {
		return nil, ErrEmailAlreadyUsed
	}

	org.LowerName = strings.ToLower(org.Name)
	org.FullName = org.Name
	org.Avatar = base.EncodeMd5(org.Email)
	org.AvatarEmail = org.Email
	// No password for organization.
	org.NumTeams = 1
	org.NumMembers = 1

	sess := x.NewSession()
	defer sess.Close()
	if err = sess.Begin(); err != nil {
		return nil, err
	}

	if _, err = sess.Insert(org); err != nil {
		sess.Rollback()
		return nil, err
	}

	if err = os.MkdirAll(UserPath(org.Name), os.ModePerm); err != nil {
		sess.Rollback()
		return nil, err
	}

	// Create default owner team.
	t := &Team{
		OrgId:      org.Id,
		LowerName:  strings.ToLower(OWNER_TEAM),
		Name:       OWNER_TEAM,
<<<<<<< HEAD
		Authorize:  OwnerAccess,
=======
		Authorize:  ACCESS_MODE_OWNER,
>>>>>>> 0d158e56
		NumMembers: 1,
	}
	if _, err = sess.Insert(t); err != nil {
		sess.Rollback()
		return nil, err
	}

	// Add initial creator to organization and owner team.
	ou := &OrgUser{
		Uid:      owner.Id,
		OrgId:    org.Id,
		IsOwner:  true,
		NumTeams: 1,
	}
	if _, err = sess.Insert(ou); err != nil {
		sess.Rollback()
		return nil, err
	}

	tu := &TeamUser{
		Uid:    owner.Id,
		OrgId:  org.Id,
		TeamId: t.Id,
	}
	if _, err = sess.Insert(tu); err != nil {
		sess.Rollback()
		return nil, err
	}

	return org, sess.Commit()
}

// GetOrgByName returns organization by given name.
func GetOrgByName(name string) (*User, error) {
	if len(name) == 0 {
		return nil, ErrOrgNotExist
	}
	u := &User{
		LowerName: strings.ToLower(name),
		Type:      ORGANIZATION,
	}
	has, err := x.Get(u)
	if err != nil {
		return nil, err
	} else if !has {
		return nil, ErrOrgNotExist
	}
	return u, nil
}

// CountOrganizations returns number of organizations.
func CountOrganizations() int64 {
	count, _ := x.Where("type=1").Count(new(User))
	return count
}

// GetOrganizations returns given number of organizations with offset.
func GetOrganizations(num, offset int) ([]*User, error) {
	orgs := make([]*User, 0, num)
	err := x.Limit(num, offset).Where("type=1").Asc("id").Find(&orgs)
	return orgs, err
}

// TODO: need some kind of mechanism to record failure.
// DeleteOrganization completely and permanently deletes everything of organization.
func DeleteOrganization(org *User) (err error) {
	if err := DeleteUser(org); err != nil {
		return err
	}

	sess := x.NewSession()
	defer sess.Close()
	if err = sess.Begin(); err != nil {
		return err
	}

	if _, err = sess.Delete(&Team{OrgId: org.Id}); err != nil {
		sess.Rollback()
		return err
	}
	if _, err = sess.Delete(&OrgUser{OrgId: org.Id}); err != nil {
		sess.Rollback()
		return err
	}
	if _, err = sess.Delete(&TeamUser{OrgId: org.Id}); err != nil {
		sess.Rollback()
		return err
	}
	return sess.Commit()
}

// ________                ____ ___
// \_____  \_______  ____ |    |   \______ ___________
//  /   |   \_  __ \/ ___\|    |   /  ___// __ \_  __ \
// /    |    \  | \/ /_/  >    |  /\___ \\  ___/|  | \/
// \_______  /__|  \___  /|______//____  >\___  >__|
//         \/     /_____/              \/     \/

// OrgUser represents an organization-user relation.
type OrgUser struct {
	Id       int64
	Uid      int64 `xorm:"INDEX UNIQUE(s)"`
	OrgId    int64 `xorm:"INDEX UNIQUE(s)"`
	IsPublic bool
	IsOwner  bool
	NumTeams int
}

// IsOrganizationOwner returns true if given user is in the owner team.
func IsOrganizationOwner(orgId, uid int64) bool {
	has, _ := x.Where("is_owner=?", true).And("uid=?", uid).And("org_id=?", orgId).Get(new(OrgUser))
	return has
}

// IsOrganizationMember returns true if given user is member of organization.
func IsOrganizationMember(orgId, uid int64) bool {
	has, _ := x.Where("uid=?", uid).And("org_id=?", orgId).Get(new(OrgUser))
	return has
}

// IsPublicMembership returns true if given user public his/her membership.
func IsPublicMembership(orgId, uid int64) bool {
	has, _ := x.Where("uid=?", uid).And("org_id=?", orgId).And("is_public=?", true).Get(new(OrgUser))
	return has
}

// GetOrgUsersByUserId returns all organization-user relations by user ID.
func GetOrgUsersByUserId(uid int64) ([]*OrgUser, error) {
	ous := make([]*OrgUser, 0, 10)
	err := x.Where("uid=?", uid).Find(&ous)
	return ous, err
}

// GetOrgUsersByOrgId returns all organization-user relations by organization ID.
func GetOrgUsersByOrgId(orgId int64) ([]*OrgUser, error) {
	ous := make([]*OrgUser, 0, 10)
	err := x.Where("org_id=?", orgId).Find(&ous)
	return ous, err
}

// ChangeOrgUserStatus changes public or private membership status.
func ChangeOrgUserStatus(orgId, uid int64, public bool) error {
	ou := new(OrgUser)
	has, err := x.Where("uid=?", uid).And("org_id=?", orgId).Get(ou)
	if err != nil {
		return err
	} else if !has {
		return nil
	}

	ou.IsPublic = public
	_, err = x.Id(ou.Id).AllCols().Update(ou)
	return err
}

// AddOrgUser adds new user to given organization.
func AddOrgUser(orgId, uid int64) error {
	if IsOrganizationMember(orgId, uid) {
		return nil
	}

	sess := x.NewSession()
	defer sess.Close()
	if err := sess.Begin(); err != nil {
		return err
	}

	ou := &OrgUser{
		Uid:   uid,
		OrgId: orgId,
	}

	if _, err := sess.Insert(ou); err != nil {
		sess.Rollback()
		return err
	} else if _, err = sess.Exec("UPDATE `user` SET num_members = num_members + 1 WHERE id = ?", orgId); err != nil {
		sess.Rollback()
		return err
	}

	return sess.Commit()
}

// RemoveOrgUser removes user from given organization.
func RemoveOrgUser(orgId, uid int64) error {
	ou := new(OrgUser)

	has, err := x.Where("uid=?", uid).And("org_id=?", orgId).Get(ou)
	if err != nil {
		return err
	} else if !has {
		return nil
	}

	u, err := GetUserById(uid)
	if err != nil {
		return err
	}
	org, err := GetUserById(orgId)
	if err != nil {
		return err
	}

	// Check if the user to delete is the last member in owner team.
	if IsOrganizationOwner(orgId, uid) {
		t, err := org.GetOwnerTeam()
		if err != nil {
			return err
		}
		if t.NumMembers == 1 {
			return ErrLastOrgOwner
		}
	}

	sess := x.NewSession()
	defer sess.Close()
	if err := sess.Begin(); err != nil {
		return err
	}

	if _, err := sess.Id(ou.Id).Delete(ou); err != nil {
		sess.Rollback()
		return err
	} else if _, err = sess.Exec("UPDATE `user` SET num_members = num_members - 1 WHERE id = ?", orgId); err != nil {
		sess.Rollback()
		return err
	}

	// Delete all repository accesses.
	if err = org.GetRepositories(); err != nil {
		sess.Rollback()
		return err
	}
	access := &Access{
		UserID: u.Id,
	}
	for _, repo := range org.Repos {
		access.RepoID = repo.Id
		if _, err = sess.Delete(access); err != nil {
			sess.Rollback()
			return err
		} else if err = WatchRepo(u.Id, repo.Id, false); err != nil {
			sess.Rollback()
			return err
		}
	}

	// Delete member in his/her teams.
	ts, err := GetUserTeams(org.Id, u.Id)
	if err != nil {
		return err
	}
	for _, t := range ts {
		if err = removeTeamMember(sess, org.Id, t.Id, u.Id); err != nil {
			return err
		}
	}

	return sess.Commit()
}

// ___________
// \__    ___/___ _____    _____
//   |    |_/ __ \\__  \  /     \
//   |    |\  ___/ / __ \|  Y Y  \
//   |____| \___  >____  /__|_|  /
//              \/     \/      \/

const OWNER_TEAM = "Owners"

// Team represents a organization team.
type Team struct {
	Id          int64
	OrgId       int64 `xorm:"INDEX"`
	LowerName   string
	Name        string
	Description string
	Authorize   AccessMode
	RepoIds     string        `xorm:"TEXT"`
	Repos       []*Repository `xorm:"-"`
	Members     []*User       `xorm:"-"`
	NumRepos    int
	NumMembers  int
}

// IsOwnerTeam returns true if team is owner team.
func (t *Team) IsOwnerTeam() bool {
	return t.Name == OWNER_TEAM
}

// IsTeamMember returns true if given user is a member of team.
func (t *Team) IsMember(uid int64) bool {
	return IsTeamMember(t.OrgId, t.Id, uid)
}

// GetRepositories returns all repositories in team of organization.
func (t *Team) GetRepositories() error {
	idStrs := strings.Split(t.RepoIds, "|")
	t.Repos = make([]*Repository, 0, len(idStrs))
	for _, str := range idStrs {
		if len(str) == 0 {
			continue
		}
		id := com.StrTo(str[1:]).MustInt64()
		if id == 0 {
			continue
		}
		repo, err := GetRepositoryById(id)
		if err != nil {
			return err
		}
		t.Repos = append(t.Repos, repo)
	}
	return nil
}

// GetMembers returns all members in team of organization.
func (t *Team) GetMembers() (err error) {
	t.Members, err = GetTeamMembers(t.OrgId, t.Id)
	return err
}

// AddMember adds new member to team of organization.
func (t *Team) AddMember(uid int64) error {
	return AddTeamMember(t.OrgId, t.Id, uid)
}

// RemoveMember removes member from team of organization.
func (t *Team) RemoveMember(uid int64) error {
	return RemoveTeamMember(t.OrgId, t.Id, uid)
}

// AddRepository adds new repository to team of organization.
func (t *Team) AddRepository(repo *Repository) (err error) {
	idStr := "$" + com.ToStr(repo.Id) + "|"
	if repo.OwnerId != t.OrgId {
		return errors.New("Repository not belong to organization")
	} else if strings.Contains(t.RepoIds, idStr) {
		return nil
	}

	if err = repo.GetOwner(); err != nil {
		return err
	} else if err = t.GetMembers(); err != nil {
		return err
	}

	sess := x.NewSession()
	defer sess.Close()
	if err = sess.Begin(); err != nil {
		return err
	}

	t.NumRepos++
	t.RepoIds += idStr
	if _, err = sess.Id(t.Id).AllCols().Update(t); err != nil {
		sess.Rollback()
		return err
	}

	if err = repo.RecalcAccessSess(); err != nil {
		sess.Rollback()
		return err
	}

	for _, u := range t.Members {
		if err = WatchRepo(u.Id, repo.Id, true); err != nil {
			sess.Rollback()
			return err
		}
	}
	return sess.Commit()
}

func (t *Team) HasRepository(r *Repository) bool {
	idStr := "$" + com.ToStr(r.Id) + "|"
	return strings.Contains(t.RepoIds, idStr)
}

// RemoveRepository removes repository from team of organization.
func (t *Team) RemoveRepository(repoId int64) error {
	idStr := "$" + com.ToStr(repoId) + "|"
	if !strings.Contains(t.RepoIds, idStr) {
		return nil
	}

	repo, err := GetRepositoryById(repoId)
	if err != nil {
		return err
	}

	if err = repo.GetOwner(); err != nil {
		return err
	} else if err = t.GetMembers(); err != nil {
		return err
	}

	sess := x.NewSession()
	defer sess.Close()
	if err = sess.Begin(); err != nil {
		return err
	}

	t.NumRepos--
	t.RepoIds = strings.Replace(t.RepoIds, idStr, "", 1)
	if _, err = sess.Id(t.Id).AllCols().Update(t); err != nil {
		sess.Rollback()
		return err
	}

	if err = repo.RecalcAccessSess(); err != nil {
		sess.Rollback()
		return err
	}

	for _, u := range t.Members {
		if err = WatchRepo(u.Id, repo.Id, false); err != nil {
			sess.Rollback()
			return err
		}
	}

	return sess.Commit()
}

// NewTeam creates a record of new team.
// It's caller's responsibility to assign organization ID.
func NewTeam(t *Team) error {
	if !IsLegalName(t.Name) {
		return ErrTeamNameIllegal
	}

	has, err := x.Id(t.OrgId).Get(new(User))
	if err != nil {
		return err
	} else if !has {
		return ErrOrgNotExist
	}

	t.LowerName = strings.ToLower(t.Name)
	has, err = x.Where("org_id=?", t.OrgId).And("lower_name=?", t.LowerName).Get(new(Team))
	if err != nil {
		return err
	} else if has {
		return ErrTeamAlreadyExist
	}

	sess := x.NewSession()
	defer sess.Close()
	if err = sess.Begin(); err != nil {
		return err
	}

	if _, err = sess.Insert(t); err != nil {
		sess.Rollback()
		return err
	}

	// Update organization number of teams.
	if _, err = sess.Exec("UPDATE `user` SET num_teams = num_teams + 1 WHERE id = ?", t.OrgId); err != nil {
		sess.Rollback()
		return err
	}
	return sess.Commit()
}

// GetTeam returns team by given team name and organization.
func GetTeam(orgId int64, name string) (*Team, error) {
	t := &Team{
		OrgId:     orgId,
		LowerName: strings.ToLower(name),
	}
	has, err := x.Get(t)
	if err != nil {
		return nil, err
	} else if !has {
		return nil, ErrTeamNotExist
	}
	return t, nil
}

func getTeamById(e Engine, teamId int64) (*Team, error) {
	t := new(Team)
	has, err := e.Id(teamId).Get(t)
	if err != nil {
		return nil, err
	} else if !has {
		return nil, ErrTeamNotExist
	}
	return t, nil
}

<<<<<<< HEAD
// GetTeamById returns team by given ID.
func GetTeamById(teamId int64) (*Team, error) {
	return getTeamById(x, teamId)
}

=======
>>>>>>> 0d158e56
// UpdateTeam updates information of team.
func UpdateTeam(t *Team, authChanged bool) (err error) {
	if !IsLegalName(t.Name) {
		return ErrTeamNameIllegal
	}

	if len(t.Description) > 255 {
		t.Description = t.Description[:255]
	}

	sess := x.NewSession()
	defer sess.Close()
	if err = sess.Begin(); err != nil {
		return err
	}

	// Update access for team members if needed.
	if authChanged {
		if err = t.GetRepositories(); err != nil {
			return err
		}

		for _, repo := range t.Repos {
			if err = repo.RecalcAccessSess(); err != nil {
				return err
			}
		}
	}

	t.LowerName = strings.ToLower(t.Name)
	if _, err = sess.Id(t.Id).AllCols().Update(t); err != nil {
		sess.Rollback()
		return err
	}
	return sess.Commit()
}

// DeleteTeam deletes given team.
// It's caller's responsibility to assign organization ID.
func DeleteTeam(t *Team) error {
	if err := t.GetRepositories(); err != nil {
		return err
	} else if err = t.GetMembers(); err != nil {
		return err
	}

	// Get organization.
	org, err := GetUserById(t.OrgId)
	if err != nil {
		return err
	}

	sess := x.NewSession()
	defer sess.Close()
	if err = sess.Begin(); err != nil {
		return err
	}

	// Delete all accesses.
	for _, repo := range t.Repos {
		if err = repo.RecalcAccessSess(); err != nil {
			return err
		}
	}

	// Delete team-user.
	if _, err = sess.Where("org_id=?", org.Id).Where("team_id=?", t.Id).Delete(new(TeamUser)); err != nil {
		sess.Rollback()
		return err
	}

	// Delete team.
	if _, err = sess.Id(t.Id).Delete(new(Team)); err != nil {
		sess.Rollback()
		return err
	}
	// Update organization number of teams.
	if _, err = sess.Exec("UPDATE `user` SET num_teams = num_teams - 1 WHERE id = ?", t.OrgId); err != nil {
		sess.Rollback()
		return err
	}

	return sess.Commit()
}

// ___________                    ____ ___
// \__    ___/___ _____    _____ |    |   \______ ___________
//   |    |_/ __ \\__  \  /     \|    |   /  ___// __ \_  __ \
//   |    |\  ___/ / __ \|  Y Y  \    |  /\___ \\  ___/|  | \/
//   |____| \___  >____  /__|_|  /______//____  >\___  >__|
//              \/     \/      \/             \/     \/

// TeamUser represents an team-user relation.
type TeamUser struct {
	Id     int64
	Uid    int64
	OrgId  int64 `xorm:"INDEX"`
	TeamId int64
}

func isTeamMember(e Engine, orgId, teamId, uid int64) bool {
	has, _ := e.Where("uid=?", uid).And("org_id=?", orgId).And("team_id=?", teamId).Get(new(TeamUser))
	return has
}

// IsTeamMember returns true if given user is a member of team.
func IsTeamMember(orgId, teamId, uid int64) bool {
	return isTeamMember(x, orgId, teamId, uid)
}

// GetTeamMembers returns all members in given team of organization.
func GetTeamMembers(orgId, teamId int64) ([]*User, error) {
	us := make([]*User, 0, 10)
	err := x.Sql("SELECT * FROM `user` JOIN `team_user` ON `team_user`.`team_id` = ? AND `team_user`.`uid` = `user`.`id`", teamId).Find(&us)
	return us, err
}

func getUserTeams(e Engine, orgId, uid int64) ([]*Team, error) {
	tus := make([]*TeamUser, 0, 5)
	if err := e.Where("uid=?", uid).And("org_id=?", orgId).Find(&tus); err != nil {
		return nil, err
	}

	ts := make([]*Team, len(tus))
	for i, tu := range tus {
		t := new(Team)
		has, err := e.Id(tu.TeamId).Get(t)
		if err != nil {
			return nil, err
		} else if !has {
			return nil, ErrTeamNotExist
		}
		ts[i] = t
	}
	return ts, nil
}

// GetUserTeams returns all teams that user belongs to in given organization.
func GetUserTeams(orgId, uid int64) ([]*Team, error) {
	return getUserTeams(x, orgId, uid)
}

// AddTeamMember adds new member to given team of given organization.
func AddTeamMember(orgId, teamId, uid int64) error {
	if IsTeamMember(orgId, teamId, uid) {
		return nil
	}

	if err := AddOrgUser(orgId, uid); err != nil {
		return err
	}

	// Get team and its repositories.
	t, err := GetTeamById(teamId)
	if err != nil {
		return err
	}
	t.NumMembers++

	if err = t.GetRepositories(); err != nil {
		return err
	}

	sess := x.NewSession()
	defer sess.Close()
	if err = sess.Begin(); err != nil {
		return err
	}

	tu := &TeamUser{
		Uid:    uid,
		OrgId:  orgId,
		TeamId: teamId,
	}

	if _, err = sess.Insert(tu); err != nil {
		sess.Rollback()
		return err
	} else if _, err = sess.Id(t.Id).Update(t); err != nil {
		sess.Rollback()
		return err
	}

	// Give access to team repositories.
	for _, repo := range t.Repos {
		if err = repo.RecalcAccessSess(); err != nil {
			sess.Rollback()
			return err
		}
	}

	// We make sure it exists before.
	ou := new(OrgUser)
	_, err = sess.Where("uid=?", uid).And("org_id=?", orgId).Get(ou)
	if err != nil {
		sess.Rollback()
		return err
	}
	ou.NumTeams++
	if t.IsOwnerTeam() {
		ou.IsOwner = true
	}
	if _, err = sess.Id(ou.Id).AllCols().Update(ou); err != nil {
		sess.Rollback()
		return err
	}

	return sess.Commit()
}

func removeTeamMember(e Engine, orgId, teamId, uid int64) error {
	if !isTeamMember(e, orgId, teamId, uid) {
		return nil
	}

	// Get team and its repositories.
	t, err := getTeamById(e, teamId)
	if err != nil {
		return err
	}

	// Check if the user to delete is the last member in owner team.
	if t.IsOwnerTeam() && t.NumMembers == 1 {
		return ErrLastOrgOwner
	}

	t.NumMembers--

	if err = t.GetRepositories(); err != nil {
		return err
	}

	// Get organization.
	org, err := GetUserById(orgId)
	if err != nil {
		return err
	}

	tu := &TeamUser{
		Uid:    uid,
		OrgId:  orgId,
		TeamId: teamId,
	}

	if _, err := e.Delete(tu); err != nil {
		return err
	} else if _, err = e.Id(t.Id).AllCols().Update(t); err != nil {
		return err
	}

	// Delete access to team repositories.
	for _, repo := range t.Repos {
		if err = repo.RecalcAccessSess(); err != nil {
<<<<<<< HEAD
=======
			sess.Rollback()
>>>>>>> 0d158e56
			return err
		}
	}

	// This must exist.
	ou := new(OrgUser)
	_, err = e.Where("uid=?", uid).And("org_id=?", org.Id).Get(ou)
	if err != nil {
		return err
	}
	ou.NumTeams--
	if t.IsOwnerTeam() {
		ou.IsOwner = false
	}
	if _, err = e.Id(ou.Id).AllCols().Update(ou); err != nil {
		return err
	}
	return nil
}

// RemoveTeamMember removes member from given team of given organization.
func RemoveTeamMember(orgId, teamId, uid int64) error {
	sess := x.NewSession()
	defer sess.Close()
	if err := sess.Begin(); err != nil {
		return err
	}
	if err := removeTeamMember(sess, orgId, teamId, uid); err != nil {
		sess.Rollback()
		return err
	}
	return sess.Commit()
}<|MERGE_RESOLUTION|>--- conflicted
+++ resolved
@@ -134,11 +134,7 @@
 		OrgId:      org.Id,
 		LowerName:  strings.ToLower(OWNER_TEAM),
 		Name:       OWNER_TEAM,
-<<<<<<< HEAD
-		Authorize:  OwnerAccess,
-=======
 		Authorize:  ACCESS_MODE_OWNER,
->>>>>>> 0d158e56
 		NumMembers: 1,
 	}
 	if _, err = sess.Insert(t); err != nil {
@@ -631,14 +627,11 @@
 	return t, nil
 }
 
-<<<<<<< HEAD
 // GetTeamById returns team by given ID.
 func GetTeamById(teamId int64) (*Team, error) {
 	return getTeamById(x, teamId)
 }
 
-=======
->>>>>>> 0d158e56
 // UpdateTeam updates information of team.
 func UpdateTeam(t *Team, authChanged bool) (err error) {
 	if !IsLegalName(t.Name) {
@@ -892,10 +885,6 @@
 	// Delete access to team repositories.
 	for _, repo := range t.Repos {
 		if err = repo.RecalcAccessSess(); err != nil {
-<<<<<<< HEAD
-=======
-			sess.Rollback()
->>>>>>> 0d158e56
 			return err
 		}
 	}
