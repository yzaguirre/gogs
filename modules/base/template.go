--- conflicted
+++ resolved
@@ -164,11 +164,8 @@
 	},
 	"DiffTypeToStr":     DiffTypeToStr,
 	"DiffLineTypeToStr": DiffLineTypeToStr,
-<<<<<<< HEAD
+	"DiffLinePosToStr":  DiffLinePosToStr,
 	"Sha1":              Sha1,
-=======
-	"DiffLinePosToStr":  DiffLinePosToStr,
->>>>>>> 0ad45ca9
 	"ShortSha":          ShortSha,
 	"Md5":               EncodeMd5,
 	"ActionContent2Commits": ActionContent2Commits,
